--- conflicted
+++ resolved
@@ -1,20 +1,8 @@
-<<<<<<< HEAD
-import { Module, NestModule, MiddlewareConsumer } from "@nestjs/common";
+import { Module } from "@nestjs/common";
 import { ConfigModule, ConfigService } from "@nestjs/config";
 import { TypeOrmModule } from "@nestjs/typeorm";
-import { PaymentsModule } from "./payments/payments.module";
-import { MetricsModule } from "./metrics.module";
-import { LoggerModule } from "./logger.module";
-import { HealthModule } from "./health.module";
-import { APMModule } from "./apm.module";
 import { SecurityModule } from "./security/security.module";
-import { RateLimitMiddleware } from "./security/rate-limit.middleware";
-import { LoggingMiddleware } from "./security/logging.middleware";
-import { ApiVersioningMiddleware } from "./security/api-versioning.middleware";
-import { PayloadSizeMiddleware } from "./security/payload-size.middleware";
-import { ComprehensiveSecurityMiddleware } from "./security/comprehensive-security.middleware";
-import { EnhancedValidationMiddleware } from "./security/enhanced-validation.middleware";
-import securityConfigFactory from "./security/security.config";
+import { LeaderboardModule } from "./leaderboard/leaderboard.module";
 import * as Joi from "joi";
 
 @Module({
@@ -31,50 +19,15 @@
         NODE_ENV: Joi.string()
           .valid("development", "production", "test")
           .default("development"),
-        STRIPE_SECRET_KEY: Joi.string().required(),
-        STRIPE_PUBLISHABLE_KEY: Joi.string().required(),
-        STRIPE_WEBHOOK_SECRET: Joi.string().required(),
         REDIS_HOST: Joi.string().default("localhost"),
         REDIS_PORT: Joi.number().default(6379),
         REDIS_PASSWORD: Joi.string().optional(),
-        // Security configuration
-        ALLOWED_ORIGINS: Joi.string().optional(),
-        ALLOWED_IPS: Joi.string().optional(),
-        VALID_API_KEYS: Joi.string().optional(),
-        ENABLE_IP_WHITELIST: Joi.boolean().default(false),
-        ENABLE_API_KEYS: Joi.boolean().default(false),
-        LOG_LEVEL: Joi.string()
-          .valid("error", "warn", "info", "debug")
-          .default("info"),
-        // Payload size configuration
-        MAX_PAYLOAD_SIZE: Joi.string().optional(),
-        ENABLE_STREAM_MONITORING: Joi.boolean().default(true),
-        ABORT_ON_OVERSIZE: Joi.boolean().default(true),
-        LOG_OVERSIZE_ATTEMPTS: Joi.boolean().default(true),
-        MAX_PARAMETERS: Joi.string().optional(),
       }),
-      load: [securityConfigFactory],
-=======
-import { Module } from '@nestjs/common';
-import { AppController } from './app.controller';
-import { AppService } from './app.service';
-import { ConfigModule, ConfigService } from '@nestjs/config';
-import { TypeOrmModule } from '@nestjs/typeorm';
-import { TerminusModule } from '@nestjs/terminus';
-import { LeaderboardModule } from './leaderboard/leaderboard.module';
-
-@Module({
-  imports: [
-        ConfigModule.forRoot({
-      isGlobal: true, 
-      envFilePath: '.env', 
->>>>>>> c8dbd934
     }),
-      TypeOrmModule.forRootAsync({
+    TypeOrmModule.forRootAsync({
       imports: [ConfigModule],
       inject: [ConfigService],
       useFactory: (configService: ConfigService) => ({
-<<<<<<< HEAD
         type: "postgres",
         host: configService.get("DB_HOST"),
         port: configService.get("DB_PORT"),
@@ -83,45 +36,12 @@
         database: configService.get("DB_NAME"),
         entities: [__dirname + "/**/*.entity{.ts,.js}"],
         synchronize: configService.get("NODE_ENV") === "development",
-=======
-        type: 'postgres',
-        host: configService.get<string>('DB_HOST'),
-        port: configService.get<number>('DB_PORT'),
-        username: configService.get<string>('DB_USERNAME'),
-        password: configService.get<string>('DB_PASSWORD'),
-        database: configService.get<string>('DB_NAME'),
-        autoLoadEntities: true,
-        synchronize: true, // disable in production!
->>>>>>> c8dbd934
       }),
     }),
-<<<<<<< HEAD
-    LoggerModule,
-    MetricsModule,
-    HealthModule,
-    APMModule,
-    PaymentsModule,
     SecurityModule,
-=======
-    TerminusModule,
     LeaderboardModule,
->>>>>>> c8dbd934
   ],
-  controllers: [AppController],
-  providers: [AppService],
+  controllers: [],
+  providers: [],
 })
-export class AppModule implements NestModule {
-  configure(consumer: MiddlewareConsumer) {
-    // Apply comprehensive security middleware in order
-    consumer
-      .apply(
-        LoggingMiddleware,
-        ComprehensiveSecurityMiddleware,
-        RateLimitMiddleware,
-        ApiVersioningMiddleware,
-        PayloadSizeMiddleware,
-        EnhancedValidationMiddleware,
-      )
-      .forRoutes("*");
-  }
-}+export class AppModule {}